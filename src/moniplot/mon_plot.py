--- conflicted
+++ resolved
@@ -70,11 +70,7 @@
 
     Parameters
     ----------
-<<<<<<< HEAD
     figname :  Path | str
-=======
-    figname :  str or path-like
->>>>>>> 39acfed8
         Name of PDF or PNG file (extension required)
     caption :  str, optional
         Caption repeated on each page of the PDF
@@ -88,11 +84,7 @@
     the software will use the name of the xarray class, coordinate names and
     data attributes, such as `long_name` and `units`.
     """
-<<<<<<< HEAD
     def __init__(self, figname: Path | str, caption: str | None = None):
-=======
-    def __init__(self, figname: str | Path, caption: str | None = None):
->>>>>>> 39acfed8
         """Initialize multi-page PDF document or a single-page PNG.
         """
         self.__cset = tol_rgba(DEFAULT_CSET)
